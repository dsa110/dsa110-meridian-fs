--- conflicted
+++ resolved
@@ -219,15 +219,9 @@
     fhdf5["Data"]["nsamples"][old_size:, ...] = nsamples.reshape(
         nt*nbls, 1, nchan, npol)
 
-<<<<<<< HEAD
 def dada_to_uvh5(reader, outdir, nbls, nchan, npol, nint, nfreq_int,
                  samples_per_frame_out, sample_rate_out, pt_dec, antenna_order,
-                 fs_table, tsamp, bname, uvw, fobs, vis_model):
-=======
-def dada_to_uvh5(reader, fout, nbls, nchan, npol, nint, nfreq_int, samples_per_frame_out,
-                 sample_rate_out, pt_dec, antenna_order, fs_table,
-                 tsamp, bname, uvw, fobs, vis_model, test):
->>>>>>> 0d614056
+                 fs_table, tsamp, bname, uvw, fobs, vis_model, test):
     """
     Reads dada buffer and writes to uvh5 file.
     """
@@ -236,7 +230,6 @@
                                       "number of output channels.")
         fobs = np.median(fobs.reshape(-1, nfreq_int), axis=1)
         nchan = len(fobs)
-<<<<<<< HEAD
 
     nans = False
     idx_frame_out = 0 # total number of fsed frames, for timekeeping
@@ -251,17 +244,16 @@
             initialize_uvh5_file(fhdf5, nchan, npol, pt_dec, antenna_order,
                                  fobs, fs_table)
 
-
             idx_frame_file = 0 # number of fsed frames write to curent file
             while idx_frame_file < max_frames_per_file:
                 data_in = np.ones(
-                    (samples_per_frame_out*nint, nbls, nchan, npol),
+                    (samples_per_frame_out*nint, nbls, nchan*nfreq_int, npol),
                     dtype=np.complex64)*np.nan
                 for i in range(data_in.shape[0]):
                     try:
                         assert reader.isConnected
                         data_in[i, ...] = pu.read_buffer(
-                            reader, nbls, nchan, npol)
+                            reader, nbls, nchan*nfreq_int, npol)
                     except (AssertionError, ValueError) as e:
                         print('Last integration has {0} timesamples'.format(i))
                         logger.info('Disconnected from buffer with message'
@@ -272,7 +264,10 @@
                         break
 
                 if idx_frame_out == 0:
-                    tstart = pu.get_time()
+                    if test:
+                        tstart = 59000.5
+                    else:
+                        tstart = pu.get_time()
                     tstart += (nint*tsamp/2)/ct.SECONDS_PER_DAY+2400000.5
 
                 data, nsamples = fringestop_on_zenith(data_in, vis_model, nans)
@@ -287,56 +282,8 @@
                         data = np.nanmean(data.reshape(
                         data.shape[0], data.shape[1], nchan, nfreq_int, npol),
                                          axis=3)
+
                 update_uvh5_file(fhdf5, data, t, tsamp, bname, uvw, nsamples)
-=======
-    print('Opening output file {0}.hdf5'.format(fout))
-    with h5py.File('{0}.hdf5'.format(fout), 'w') as fhdf5:
-        initialize_uvh5_file(fhdf5, nchan, npol, pt_dec, antenna_order, fobs,
-                             fs_table)
-
-        idx_frame_out = 0
-        nans = False
-        while not nans:
-            data_in = np.ones((samples_per_frame_out*nint, nbls, nchan*nfreq_int, npol),
-                              dtype=np.complex64)*np.nan
-            for i in range(data_in.shape[0]):
-                try:
-                    assert reader.isConnected
-                    data_in[i, ...] = pu.read_buffer(reader, nbls, nchan*nfreq_int, npol)
-                except (AssertionError, ValueError) as e:
-                    print('Last integration has {0} timesamples'.format(i))
-                    logger.info('Disconnected from buffer with message'
-                                '{0}:\n{1}'.
-                                format(type(e).__name__, ''.join(
-                                    traceback.format_tb(e.__traceback__))))
-                    nans = True
-                    break
-
-            if idx_frame_out == 0:
-                if test:
-                    tstart = 59000.05
-                else:
-                    tstart = pu.get_time()
-                tstart += (nint*tsamp/2)/ct.SECONDS_PER_DAY+2400000.5
-
-            data, nsamples = fringestop_on_zenith(data_in, vis_model, nans)
-            t, tstart = pu.update_time(tstart, samples_per_frame_out,
-                                       sample_rate_out)
-            if nfreq_int > 1:
-                if not nans:
-                    data = np.mean(data.reshape(
-                        data.shape[0], data.shape[1], nchan, nfreq_int, npol),
-                                   axis=3)
-                    nsamples = np.sum(nsamples.reshape(nsamples.shape[0], nsamples.shape[1],
-                                                       nchan, nfreq_int, npol), axis=3)
-                else:
-                    data = np.nanmean(data.reshape(
-                        data.shape[0], data.shape[1], nchan, nfreq_int, npol),
-                        axis=3)
-                    nsamples = np.nansum(nsamples.reshape(nsamples.shape[0], nsamples.shape[1],
-                                                          nchan, nfreq_int, npol), axis=3)
-            update_uvh5_file(fhdf5, data, t, tsamp, bname, uvw, nsamples)
->>>>>>> 0d614056
 
                 idx_frame_out += 1
                 idx_frame_file += 1
