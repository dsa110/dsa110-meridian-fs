--- conflicted
+++ resolved
@@ -7,117 +7,14 @@
 sample, before integrating the data and writing it to a hdf5 file.
 """
 import sys
-<<<<<<< HEAD
 from dsamfs.routines import run_fringestopping
 
-=======
-import subprocess
-from datetime import datetime
-from psrdada import Reader
-import dsacalib.constants as ct
-import dsautils.dsa_syslog as dsl
-import dsamfs.psrdada_utils as pu
-from dsamfs.uvh5_utils import dada_to_uvh5
-import dsamfs
-
-logger = dsl.DsaSyslogger()
-logger.subsystem("software")
-logger.app("dsamfs")
-
-def run_fringestopping(param_file, header_file=None, outdir=None):
-    """Read in data, fringestop on zenith, and write to hdf5 file.
-    Parameters
-    ----------
-    param_file : str
-        The full path to the json parameter file. Defaults to the file
-        meridian_fringestopping_parameters.py in the package directory.
-    """
-    now = datetime.utcnow()
-    if param_file is None:
-        param_file = '{0}/meridian_fringestopping_parameters.json'.format(
-            dsamfs.__path__[0])
-    test, key_string, nant, nchan, npol, fobs, samples_per_frame, \
-        samples_per_frame_out, nint,nfreq_int, antenna_order, pt_dec, tsamp = \
-        pu.parse_param_file(param_file)
-    nbls = (nant*(nant+1))//2
-    key = int('0x{0}'.format(key_string), 16)
-
-    fs_table = 'fringestopping_table.npz'
-    fout = '{0}_{1:.4f}rad'.format(now.strftime("%Y-%m-%dT%H:%M:%S"),
-                                        pt_dec)
-    if outdir is not None:
-        fout = '{0}/{1}'.format(outdir, fout)
-        fs_table = '{0}/{1}'.format(outdir, fs_table)
-    bname, blen, uvw = pu.baseline_uvw(antenna_order, pt_dec, casa_order=False)
-
-    logger.info("Started fringestopping of dada buffer {0} with {1} "
-                "integrations and {2} baselines. Fringestopped data written "
-                "to {3}.hdf5".format(key_string, nint, nbls, fout))
-
-    if test:
-        sample_rate = 1/0.134217728
-        header_size = 4096
-        buffer_size = int(4*nbls*npol*nchan*samples_per_frame*2)
-        data_rate = buffer_size*(sample_rate/samples_per_frame)/1e6
-        print(data_rate)
-        p_create = subprocess.Popen(
-            ["dada_db", "-a", str(header_size), "-b", str(buffer_size), "-k",
-             key_string], stdout=subprocess.PIPE, stderr=subprocess.PIPE)
-        outs, errs = p_create.communicate(timeout=15)
-        if p_create.returncode != 0:
-            print(errs.decode("utf-8"))
-            logger.info(errs.decode("utf-8"))
-            raise RuntimeError('Dada buffer could not be created.')
-        print(outs.decode("utf-8"))
-
-    print('Initializing reader: {0}'.format(key_string))
-    reader = Reader(key)
-    
-    if test:
-        p_write = subprocess.Popen(
-            ["dada_junkdb", "-r", str(data_rate), "-t", "60", "-k", key_string,
-             header_file], stdout=subprocess.PIPE,
-             stderr=subprocess.PIPE)
-
-    # Get the start time and the sample time from the reader
-    sample_rate_out = 1/(tsamp*nint)
-
-    vis_model = pu.load_visibility_model(fs_table, blen, nant, nint, fobs,
-                                         pt_dec, tsamp)
-    dada_to_uvh5(reader, fout, nbls, nchan, npol, nint, nfreq_int, samples_per_frame_out,
-                 sample_rate_out, pt_dec, antenna_order, fs_table,
-                 tsamp, bname, uvw, fobs, vis_model, test)
-
-    if test:
-        outs, errs = p_write.communicate(timeout=15)
-        if p_write.returncode != 0:
-            logger.info(errs.decode("utf-8"))
-            print(errs.decode("utf-8"))
-            raise RuntimeError('Error in writing to dada buffer.')
-        print(outs.decode("utf-8"))
-        print(errs.decode("utf-8"))
-        p_kill = subprocess.Popen(
-            ["dada_db", "-d", "-k", key_string], stdout=subprocess.PIPE,
-            stderr=subprocess.PIPE)
-        outs, errs = p_kill.communicate(timeout=15)
-        if p_kill.returncode != 0:
-            logger.info(errs.decode("utf-8"))
-            print(errs.decode("utf-8"))
-        else:
-            print(outs.decode("utf-8"))
-
-    logger.info("Disconnected from psrdada buffer {0} and closed file "
-                "{1}.hdf5".format(key_string, fout))
-
-
-#if __name__ == "__main__":
->>>>>>> cca914e2
 if len(sys.argv) > 1:
     PARAM_FILE = sys.argv[1]
 else:
     PARAM_FILE = None
 if len(sys.argv) > 2:
-<<<<<<< HEAD
+
     OUTDIR = sys.argv[2]
 else:
     OUTDIR = None
@@ -126,15 +23,4 @@
 else:
     HEADER_FILE = None
 
-run_fringestopping(PARAM_FILE, header_file=HEADER_FILE, output_dir=OUTDIR)
-=======
-    HEADER_FILE = sys.argv[2]
-else:
-    HEADER_FILE = None
-if len(sys.argv) > 3:
-    OUTDIR = sys.argv[3]
-else:
-    OUTDIR = None
-
-run_fringestopping(PARAM_FILE, header_file=HEADER_FILE, outdir=OUTDIR)
->>>>>>> cca914e2
+run_fringestopping(PARAM_FILE, header_file=HEADER_FILE, output_dir=OUTDIR)